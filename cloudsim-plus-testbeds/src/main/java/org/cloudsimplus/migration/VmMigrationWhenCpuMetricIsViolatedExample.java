/**
 * CloudSim Plus: A modern, highly-extensible and easier-to-use Framework for
 * Modeling and Simulation of Cloud Computing Infrastructures and Services.
 * http://cloudsimplus.org
 *
 *     Copyright (C) 2015-2016  Universidade da Beira Interior (UBI, Portugal) and
 *     the Instituto Federal de Educação Ciência e Tecnologia do Tocantins (IFTO, Brazil).
 *
 *     This file is part of CloudSim Plus.
 *
 *     CloudSim Plus is free software: you can redistribute it and/or modify
 *     it under the terms of the GNU General Public License as published by
 *     the Free Software Foundation, either version 3 of the License, or
 *     (at your option) any later version.
 *
 *     CloudSim Plus is distributed in the hope that it will be useful,
 *     but WITHOUT ANY WARRANTY; without even the implied warranty of
 *     MERCHANTABILITY or FITNESS FOR A PARTICULAR PURPOSE.  See the
 *     GNU General Public License for more details.
 *
 *     You should have received a copy of the GNU General Public License
 *     along with CloudSim Plus. If not, see <http://www.gnu.org/licenses/>.
 */
package org.cloudsimplus.migration;

import java.io.FileNotFoundException;
import java.io.IOException;
import java.util.ArrayList;
import java.util.List;
import org.cloudbus.cloudsim.allocationpolicies.power.PowerVmAllocationPolicyMigrationWorstFitStaticThreshold;
import org.cloudbus.cloudsim.brokers.DatacenterBroker;
import org.cloudbus.cloudsim.brokers.DatacenterBrokerSimple;
import org.cloudbus.cloudsim.cloudlets.Cloudlet;
import org.cloudbus.cloudsim.cloudlets.CloudletSimple;
import org.cloudbus.cloudsim.core.CloudSim;
import org.cloudbus.cloudsim.datacenters.Datacenter;
import org.cloudbus.cloudsim.datacenters.DatacenterCharacteristics;
import org.cloudbus.cloudsim.datacenters.DatacenterCharacteristicsSimple;
import org.cloudbus.cloudsim.datacenters.power.PowerDatacenter;
import org.cloudbus.cloudsim.hosts.power.PowerHost;
import org.cloudbus.cloudsim.hosts.power.PowerHostUtilizationHistory;
import org.cloudbus.cloudsim.power.models.PowerModelLinear;
import org.cloudbus.cloudsim.provisioners.PeProvisionerSimple;
import org.cloudbus.cloudsim.provisioners.ResourceProvisionerSimple;
import org.cloudbus.cloudsim.resources.Bandwidth;
import org.cloudbus.cloudsim.resources.Pe;
import org.cloudbus.cloudsim.resources.PeSimple;
import org.cloudbus.cloudsim.resources.Ram;
import org.cloudbus.cloudsim.schedulers.cloudlet.CloudletSchedulerTimeShared;
import org.cloudbus.cloudsim.schedulers.vm.VmSchedulerSpaceShared;
import org.cloudbus.cloudsim.schedulers.vm.VmSchedulerTimeShared;
import org.cloudbus.cloudsim.selectionpolicies.power.PowerVmSelectionPolicyMinimumUtilization;
import org.cloudbus.cloudsim.util.Log;
import org.cloudbus.cloudsim.util.ResourceLoader;
import org.cloudbus.cloudsim.utilizationmodels.UtilizationModel;
import org.cloudbus.cloudsim.utilizationmodels.UtilizationModelDynamic;
import org.cloudbus.cloudsim.utilizationmodels.UtilizationModelFull;
import org.cloudbus.cloudsim.vms.Vm;
import org.cloudbus.cloudsim.vms.power.PowerVm;
import org.cloudsimplus.sla.readJsonFile.SlaMetric;
import org.cloudsimplus.sla.readJsonFile.SlaReader;
import org.cloudsimplus.builders.tables.CloudletsTableBuilder;

/**
 * This example shows how to do a migration using CpuUtilization threshold
 * established in the SLA Contract. When the CPU metric is violated the
 * migration is made.
 *
 * @author raysaoliveira
 */
public final class VmMigrationWhenCpuMetricIsViolatedExample {

    private static final int SCHEDULE_TIME_TO_PROCESS_DATACENTER_EVENTS = 5;

    private static final int HOST_MIPS_BY_PE = 1000;
    private static final int HOST_NUMBER_OF_PES = 2;
    private static final long HOST_RAM = 500000; //host memory (MB)
    private static final long HOST_STORAGE = 1000000; //host storage
    private static final long HOST_BW = 100000000L;

    private static final int VM_MIPS = 1000;
    private static final long VM_SIZE = 1000; //image size (MB)
    private static final int VM_RAM = 10000; //vm memory (MB)
    private static final long VM_BW = 100000;
    private static final int VM_PES_NUM = 1; //number of cpus

    private static final long CLOUDLET_LENGHT = 20000;
    private static final long CLOUDLET_FILESIZE = 300;
    private static final long CLOUDLET_OUTPUTSIZE = 300;

    /**
     * The percentage of CPU that a cloudlet will use when it starts executing
     * (in scale from 0 to 1, where 1 is 100%). For each cloudlet create, this
     * value is used as a base to define CPU usage.
     *
     * @see #createAndSubmitCloudlets(DatacenterBroker)
     */
    private static final double CLOUDLET_INITIAL_CPU_UTILIZATION_PERCENTAGE = 0.6;

    /**
     * Defines the speed (in percentage) that CPU usage of a cloudlet will
     * increase during the simulation time. (in scale from 0 to 1, where 1 is
     * 100%).
     *
     * @see #createAndSubmitCloudletsWithDynamicCpuUtilization(double, double,
     * Vm, DatacenterBroker)
     */
    public static final double CLOUDLET_CPU_USAGE_INCREMENT_PER_SECOND = 0.05;

    private static final int NUMBER_OF_HOSTS_TO_CREATE = 3;
    private static final int NUMBER_OF_VMS_TO_CREATE = NUMBER_OF_HOSTS_TO_CREATE + 1;
    private static final int NUMBER_OF_CLOUDLETS_TO_CREATE_BY_VM = 4;

    private final List<Vm> vmlist = new ArrayList<>();
    private CloudSim simulation;

    /**
     * The file containing the SLA Contract in JSON format.
     */
    public static final String METRICS_FILE = ResourceLoader.getResourcePath(VmMigrationWhenCpuMetricIsViolatedExample.class, "SlaMetrics.json");

    /**
     * Attributes with minimum and maximum values of the CPU Utilization metric
     * to be set for allocation policy.
     */
    private double underCpuUtilizationThreshold;
    private double overCpuUtilizationThreshold;

    public static void main(String[] args) throws FileNotFoundException, IOException {
        new VmMigrationWhenCpuMetricIsViolatedExample();
    }
    private  List<Cloudlet> cloudletList;

    public VmMigrationWhenCpuMetricIsViolatedExample() throws FileNotFoundException, IOException {
        Log.printConcatLine("Starting ", VmMigrationWhenCpuMetricIsViolatedExample.class.getSimpleName(), "...");
        simulation = new CloudSim();

        searchCpuUtilizationMetricInSlaContract();
        cloudletList = new ArrayList<>(NUMBER_OF_CLOUDLETS_TO_CREATE_BY_VM);

        @SuppressWarnings("unused")
        Datacenter datacenter0 = createDatacenter();

        DatacenterBroker broker = new DatacenterBrokerSimple(simulation);
       
        createAndSubmitVms(broker);

        createAndSubmitCloudlets(broker);

        simulation.start();

        responseTimeCloudletSimulation(broker);

        new CloudletsTableBuilder(broker.getCloudletsFinishedList()).build();

        Log.printConcatLine(VmMigrationWhenCpuMetricIsViolatedExample.class.getSimpleName(), " finished!");
    }

    public void createAndSubmitCloudlets(DatacenterBroker broker) {
        double initialCloudletCpuUtilizationPercentage = CLOUDLET_INITIAL_CPU_UTILIZATION_PERCENTAGE;
        final int numberOfCloudlets = NUMBER_OF_VMS_TO_CREATE - 1;
        for (int i = 0; i < numberOfCloudlets; i++) {
            createAndSubmitCloudletsWithStaticCpuUtilization(
                    initialCloudletCpuUtilizationPercentage, vmlist.get(i), broker);
            initialCloudletCpuUtilizationPercentage += 0.15;
        }
        //Create one last cloudlet which CPU usage increases dynamically
        Vm lastVm = vmlist.get(vmlist.size() - 1);
        createAndSubmitCloudletsWithDynamicCpuUtilization(0.2, 1, lastVm, broker);
    }

    public void createAndSubmitVms(DatacenterBroker broker) {
        for (int i = 0; i < NUMBER_OF_VMS_TO_CREATE; i++) {
            PowerVm vm = createVm(broker);
            vmlist.add(vm);
        }
        broker.submitVmList(vmlist);
    }

    /**
     *
     * @param broker
     * @return
     */
    public PowerVm createVm(DatacenterBroker broker) {
        PowerVm vm = new PowerVm(vmlist.size(), VM_MIPS, VM_PES_NUM);
        vm.setSchedulingInterval(1)
                .setRam(VM_RAM).setBw(VM_BW).setSize(VM_SIZE)
                .setBroker(broker)
                .setCloudletScheduler(new CloudletSchedulerTimeShared());

        Log.printConcatLine(
                "#Requested creation of VM ", vm.getId(), " with ", VM_MIPS, " MIPS x ", VM_PES_NUM);
        return vm;
    }

    public List<Cloudlet> createAndSubmitCloudlets(
            double cloudletInitialCpuUsagePercent,
            double maxCloudletCpuUtilizationPercentage,
            Vm hostingVm,
            DatacenterBroker broker,
            boolean progressiveCpuUsage) {
        cloudletInitialCpuUsagePercent = Math.min(cloudletInitialCpuUsagePercent, 1);
        maxCloudletCpuUtilizationPercentage = Math.min(maxCloudletCpuUtilizationPercentage, 1);
        
        UtilizationModel utilizationModelFull = new UtilizationModelFull();
        int cloudletId;
        for (int i = 0; i < NUMBER_OF_CLOUDLETS_TO_CREATE_BY_VM; i++) {
            cloudletId = hostingVm.getId() + i;
            UtilizationModelDynamic cpuUtilizationModel;
            if (progressiveCpuUsage) {
                cpuUtilizationModel
                        = new UtilizationModelDynamic(cloudletInitialCpuUsagePercent)
                                .setUtilizationUpdateFunction(this::getCpuUtilizationIncrement);
            } else {
                cpuUtilizationModel = new UtilizationModelDynamic(cloudletInitialCpuUsagePercent);
            }
            cpuUtilizationModel.setMaxResourceUtilization(maxCloudletCpuUtilizationPercentage);

            Cloudlet c
                    = new CloudletSimple(
                            cloudletId, CLOUDLET_LENGHT, VM_PES_NUM)
                            .setFileSize(CLOUDLET_FILESIZE)
                            .setOutputSize(CLOUDLET_OUTPUTSIZE)
                            .setUtilizationModelCpu(cpuUtilizationModel)
                            .setUtilizationModelRam(utilizationModelFull)
                            .setUtilizationModelBw(utilizationModelFull);
            c.setBroker(broker);
            cloudletList.add(c);
        }



        broker.submitCloudletList(cloudletList);
        for (Cloudlet c : cloudletList) {
            broker.bindCloudletToVm(c, hostingVm);
        }

        return cloudletList;
    }

    /**
     * Increments the CPU resource utilization, that is defined in percentage
     * values.
     *
     * @return the new resource utilization after the increment
     */
    private double getCpuUtilizationIncrement(UtilizationModelDynamic um) {
        return um.getUtilization() + um.getTimeSpan() * CLOUDLET_CPU_USAGE_INCREMENT_PER_SECOND;
    }

    public List<Cloudlet> createAndSubmitCloudletsWithDynamicCpuUtilization(
            double initialCloudletCpuUtilizationPercentage,
            double maxCloudletCpuUtilizationPercentage,
            Vm hostingVm,
            DatacenterBroker broker) {
        return createAndSubmitCloudlets(
                initialCloudletCpuUtilizationPercentage,
                maxCloudletCpuUtilizationPercentage, hostingVm, broker, true);
    }

    public List<Cloudlet> createAndSubmitCloudletsWithStaticCpuUtilization(
            double initialCloudletCpuUtilizationPercentage,
            Vm hostingVm,
            DatacenterBroker broker) {
        return createAndSubmitCloudlets(
                initialCloudletCpuUtilizationPercentage,
                initialCloudletCpuUtilizationPercentage,
                hostingVm, broker, false);
    }

    private Datacenter createDatacenter() {
        ArrayList<PowerHost> hostList = new ArrayList<>();
        for (int i = 0; i < NUMBER_OF_HOSTS_TO_CREATE; i++) {
            hostList.add(createHost(i, HOST_NUMBER_OF_PES, HOST_MIPS_BY_PE));
            Log.printConcatLine("#Created host ", i, " with ", HOST_MIPS_BY_PE, " mips x ", HOST_NUMBER_OF_PES);
        }
        Log.printLine();

        DatacenterCharacteristics characteristics
                = new DatacenterCharacteristicsSimple(hostList);

        PowerVmAllocationPolicyMigrationWorstFitStaticThreshold allocationPolicy
                = new PowerVmAllocationPolicyMigrationWorstFitStaticThreshold(
                        new PowerVmSelectionPolicyMinimumUtilization(),
                        overCpuUtilizationThreshold);
        allocationPolicy.setUnderUtilizationThreshold(underCpuUtilizationThreshold);

        PowerDatacenter dc = new PowerDatacenter(simulation, characteristics, allocationPolicy);
        dc.setMigrationsEnabled(true).setSchedulingInterval(SCHEDULE_TIME_TO_PROCESS_DATACENTER_EVENTS);
        return dc;
    }

    /**
     *
     * @param id
     * @param numberOfPes
     * @param mipsByPe
     * @return
     *
     * @todo @author manoelcampos Using the {@link VmSchedulerSpaceShared} its
     * getting NullPointerException, probably due to lack of CPU for all VMs. It
     * has to be created an IT test to check this problem.
     *
     * @todo @author manoelcampos The method
     * {@link DatacenterBroker#getCloudletsFinishedList()} returns an empty list
     * when using null null null null     {@link PowerDatacenter},
     * {@link PowerHost} and {@link PowerVm}.
     */
    public static PowerHostUtilizationHistory createHost(int id, int numberOfPes, long mipsByPe) {
        List<Pe> peList = createPeList(numberOfPes, mipsByPe);
        PowerHostUtilizationHistory host = new PowerHostUtilizationHistory(HOST_RAM, HOST_BW, HOST_STORAGE, peList);
        host.setPowerModel(new PowerModelLinear(1000, 0.7))
                .setRamProvisioner(new ResourceProvisionerSimple())
                .setBwProvisioner(new ResourceProvisionerSimple())
                .setVmScheduler(new VmSchedulerTimeShared());
        return host;
    }

    public static List<Pe> createPeList(int numberOfPEs, long mips) {
        List<Pe> list = new ArrayList<>(numberOfPEs);
        for (int i = 0; i < numberOfPEs; i++) {
            list.add(new PeSimple(mips, new PeProvisionerSimple()));
        }
        return list;
    }

    private void searchCpuUtilizationMetricInSlaContract() throws FileNotFoundException {
        SlaReader reader = new SlaReader(METRICS_FILE);
        List<SlaMetric> metrics = reader.getContract().getMetrics();
        metrics.stream()
                .filter(m -> m.isCpuUtilization())
                .findFirst()
                .ifPresent(this::getCpuUtilizationThreshold);

    }

    private void getCpuUtilizationThreshold(SlaMetric metric) {
        double minValue
                = metric.getDimensions().stream()
                        .filter(d -> d.isValueMin())
                        .map(d -> d.getValue())
                        .findFirst().orElse(Double.MIN_VALUE);

        double maxValue
                = metric.getDimensions().stream()
                        .filter(d -> d.isValueMax())
                        .map(d -> d.getValue())
                        .findFirst().orElse(Double.MAX_VALUE);

        underCpuUtilizationThreshold = minValue / 100;
        overCpuUtilizationThreshold = maxValue / 100;

    }

    private void responseTimeCloudletSimulation(DatacenterBroker broker) throws IOException {
        double average = 0;
        List<Double> responseTimes = new ArrayList<>();
        for (Cloudlet c : broker.getCloudletsFinishedList()) {
            double responseTime = c.getFinishTime() - c.getLastDatacenterArrivalTime();
            responseTimes.add(responseTime);
            average = responseTimeCloudletAverage(broker, responseTimes);

        }
        System.out.printf("\t\t\n Response Time simulation (average) : %.2f \n", average);
    }

    private double responseTimeCloudletAverage(DatacenterBroker broker, List<Double> responseTimes) {
        int totalCloudlets = broker.getCloudletsFinishedList().size();
        double sum = 0;
        sum = responseTimes.stream()
                .map((responseTime) -> responseTime)
                .reduce(sum, (accumulator, _item) -> accumulator + _item);
        return sum / totalCloudlets;
    }
<<<<<<< HEAD
=======

    /**
     * Selects a VM to run a Cloudlet that will minimize the Cloudlet response
     * time.
     *
     * @param cloudlet the Cloudlet to select a VM to
     * @return the selected VM
     */
    private Vm selectVmForCloudlet(Cloudlet cloudlet) {
        List<Vm> createdVms = cloudlet.getBroker().getVmsCreatedList();
        System.out.println("\t\tCreated VMs: " + createdVms);
        Comparator<Vm> sortByNumberOfFreePes
                = Comparator.comparingLong(vm -> getExpectedNumberOfFreeVmPes(vm, false));
        Comparator<Vm> sortByExpectedCloudletResponseTime
                = Comparator.comparingDouble(vm -> getExpectedCloudletResponseTime(cloudlet, vm));
        createdVms.sort(
                sortByNumberOfFreePes
                        .thenComparing(sortByExpectedCloudletResponseTime)
                        .reversed());
        Vm mostFreePesVm = createdVms.stream().findFirst().orElse(Vm.NULL);

        Vm selectedVm = createdVms.stream()
                .filter(vm -> getExpectedNumberOfFreeVmPes(vm, true) >= cloudlet.getNumberOfPes())
                .filter(vm -> getExpectedCloudletResponseTime(cloudlet, vm) <= responseTimeSlaContract)
                .findFirst()
                .orElse(mostFreePesVm);

        return selectedVm;
    }

    private double getExpectedCloudletResponseTime(Cloudlet cloudlet, Vm vm) {
        double expectedResponseTime = cloudlet.getLength() / vm.getMips();
        return expectedResponseTime;
    }

    /**
     * Gets the expected amount of free PEs for a VM
     *
     * @param vm the VM to get the amount of free PEs
     * @return the number of PEs that are free or a negative value that indicate
     * there aren't free PEs (this negative number indicates the amount of
     * overloaded PEs)
     */
    private long getExpectedNumberOfFreeVmPes(Vm vm, boolean printLog) {
        final long totalPesNumberForCloudletsOfVm
                = vm.getBroker().getCloudletsCreatedList().stream()
                        .filter(c -> c.getVm().equals(vm))
                        .mapToLong(Cloudlet::getNumberOfPes)
                        .sum();

        final long numberOfVmFreePes = vm.getNumberOfPes() - totalPesNumberForCloudletsOfVm;

        if (printLog) {
            System.out.println("\t\tTotal pes of cloudlets in VM " + vm.getId() + ": " + totalPesNumberForCloudletsOfVm + " -> vm pes: " + vm.getNumberOfPes() + " -> vm free pes: " + numberOfVmFreePes);
        }
        return numberOfVmFreePes;
    }

    private void sortCloudletListByLength(DatacenterBroker broker) {
        //sort the cloudlet list by expected response time
        Comparator<Cloudlet> sortByExpectedCloudletByLength
                = Comparator.comparingDouble(cloudlet -> cloudlet.getLength());

        cloudletList.sort(sortByExpectedCloudletByLength.reversed());
        System.out.println("\n\n\n ->>>> CLOUDLET SORTED: " + cloudletList);
    }
>>>>>>> 62985bb4
}<|MERGE_RESOLUTION|>--- conflicted
+++ resolved
@@ -373,73 +373,4 @@
                 .reduce(sum, (accumulator, _item) -> accumulator + _item);
         return sum / totalCloudlets;
     }
-<<<<<<< HEAD
-=======
-
-    /**
-     * Selects a VM to run a Cloudlet that will minimize the Cloudlet response
-     * time.
-     *
-     * @param cloudlet the Cloudlet to select a VM to
-     * @return the selected VM
-     */
-    private Vm selectVmForCloudlet(Cloudlet cloudlet) {
-        List<Vm> createdVms = cloudlet.getBroker().getVmsCreatedList();
-        System.out.println("\t\tCreated VMs: " + createdVms);
-        Comparator<Vm> sortByNumberOfFreePes
-                = Comparator.comparingLong(vm -> getExpectedNumberOfFreeVmPes(vm, false));
-        Comparator<Vm> sortByExpectedCloudletResponseTime
-                = Comparator.comparingDouble(vm -> getExpectedCloudletResponseTime(cloudlet, vm));
-        createdVms.sort(
-                sortByNumberOfFreePes
-                        .thenComparing(sortByExpectedCloudletResponseTime)
-                        .reversed());
-        Vm mostFreePesVm = createdVms.stream().findFirst().orElse(Vm.NULL);
-
-        Vm selectedVm = createdVms.stream()
-                .filter(vm -> getExpectedNumberOfFreeVmPes(vm, true) >= cloudlet.getNumberOfPes())
-                .filter(vm -> getExpectedCloudletResponseTime(cloudlet, vm) <= responseTimeSlaContract)
-                .findFirst()
-                .orElse(mostFreePesVm);
-
-        return selectedVm;
-    }
-
-    private double getExpectedCloudletResponseTime(Cloudlet cloudlet, Vm vm) {
-        double expectedResponseTime = cloudlet.getLength() / vm.getMips();
-        return expectedResponseTime;
-    }
-
-    /**
-     * Gets the expected amount of free PEs for a VM
-     *
-     * @param vm the VM to get the amount of free PEs
-     * @return the number of PEs that are free or a negative value that indicate
-     * there aren't free PEs (this negative number indicates the amount of
-     * overloaded PEs)
-     */
-    private long getExpectedNumberOfFreeVmPes(Vm vm, boolean printLog) {
-        final long totalPesNumberForCloudletsOfVm
-                = vm.getBroker().getCloudletsCreatedList().stream()
-                        .filter(c -> c.getVm().equals(vm))
-                        .mapToLong(Cloudlet::getNumberOfPes)
-                        .sum();
-
-        final long numberOfVmFreePes = vm.getNumberOfPes() - totalPesNumberForCloudletsOfVm;
-
-        if (printLog) {
-            System.out.println("\t\tTotal pes of cloudlets in VM " + vm.getId() + ": " + totalPesNumberForCloudletsOfVm + " -> vm pes: " + vm.getNumberOfPes() + " -> vm free pes: " + numberOfVmFreePes);
-        }
-        return numberOfVmFreePes;
-    }
-
-    private void sortCloudletListByLength(DatacenterBroker broker) {
-        //sort the cloudlet list by expected response time
-        Comparator<Cloudlet> sortByExpectedCloudletByLength
-                = Comparator.comparingDouble(cloudlet -> cloudlet.getLength());
-
-        cloudletList.sort(sortByExpectedCloudletByLength.reversed());
-        System.out.println("\n\n\n ->>>> CLOUDLET SORTED: " + cloudletList);
-    }
->>>>>>> 62985bb4
 }