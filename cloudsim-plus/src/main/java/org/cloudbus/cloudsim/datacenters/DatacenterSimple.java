/*
 * Title: CloudSim Toolkit Description: CloudSim (Cloud Simulation) Toolkit for Modeling and
 * Simulation of Clouds Licence: GPL - http://www.gnu.org/copyleft/gpl.html
 *
 * Copyright (c) 2009-2012, The University of Melbourne, Australia
 */
package org.cloudbus.cloudsim.datacenters;

import static java.util.stream.Collectors.toList;

import java.util.ArrayList;
import java.util.Collections;
import java.util.List;
import java.util.Map;
import java.util.Objects;

import org.cloudbus.cloudsim.allocationpolicies.VmAllocationPolicy;
import org.cloudbus.cloudsim.cloudlets.Cloudlet;
import org.cloudbus.cloudsim.cloudlets.CloudletExecution;
import org.cloudbus.cloudsim.core.CloudSimEntity;
import org.cloudbus.cloudsim.core.CloudSimTags;
import org.cloudbus.cloudsim.core.Simulation;
import org.cloudbus.cloudsim.core.events.PredicateType;
import org.cloudbus.cloudsim.core.events.SimEvent;
import org.cloudbus.cloudsim.hosts.Host;
import org.cloudbus.cloudsim.network.IcmpPacket;
import org.cloudbus.cloudsim.resources.DatacenterStorage;
import org.cloudbus.cloudsim.resources.File;
import org.cloudbus.cloudsim.resources.FileStorage;
import org.cloudbus.cloudsim.schedulers.cloudlet.CloudletScheduler;
import org.cloudbus.cloudsim.util.Conversion;
import org.cloudbus.cloudsim.util.DataCloudTags;
import org.cloudbus.cloudsim.util.Log;
import org.cloudbus.cloudsim.vms.Vm;
import org.cloudsimplus.autoscaling.VerticalVmScaling;

/**
 * Implements the basic features of a Virtualized Cloud Datacenter. It deals
 * with processing of VM queries (i.e., handling of VMs) instead of processing
 * Cloudlet-related queries.
 *
 * @author Rodrigo N. Calheiros
 * @author Anton Beloglazov
 * @since CloudSim Toolkit 1.0
 */
public class DatacenterSimple extends CloudSimEntity implements Datacenter {

    /**
     * @see #getBandwidthPercentForMigration()
     */
    private double bandwidthPercentForMigration;

    /**
     * Indicates if migrations are disabled or not.
     */
    private boolean migrationsEnabled;

    /**
     * @see #getPower()
     */
    private double power;

    private List<? extends Host> hostList;

    /** @see #getCharacteristics() */
    private final DatacenterCharacteristics characteristics;

    /** @see #getVmAllocationPolicy() */
    private VmAllocationPolicy vmAllocationPolicy;

    /** @see #getLastProcessTime() */
    private double lastProcessTime;


    /** @see #getSchedulingInterval() */
    private double schedulingInterval;

    /** @see #getDatacenterStorage() */
	private DatacenterStorage datacenterStorage;

    /**
     * Creates a Datacenter.
     *
     * @param simulation The CloudSim instance that represents the simulation the Entity is related to
     * @param hostList list of {@link Host}s that will compound the Datacenter
     * @param vmAllocationPolicy the policy to be used to allocate VMs into hosts
     * @throws IllegalArgumentException when this entity has <tt>zero</tt> number of PEs (Processing Elements).
     * <br>
     * No PEs mean the Cloudlets can't be processed. A CloudResource must
     * contain one or more Machines. A Machine must contain one or more PEs.
     *
     * @post $none
     */
    public DatacenterSimple(
        final Simulation simulation,
        final List<? extends Host> hostList,
        final VmAllocationPolicy vmAllocationPolicy)
    {
        super(simulation);
        setHostList(hostList);

        setLastProcessTime(0.0);
        setSchedulingInterval(0);
        setDatacenterStorage(new DatacenterStorage());
<<<<<<< HEAD

=======
        getDatacenterStorage().setDatacenter(this);
>>>>>>> 43017774

        this.characteristics = new DatacenterCharacteristicsSimple(this);
        this.bandwidthPercentForMigration = DEF_BANDWIDTH_PERCENT_FOR_MIGRATION;
        migrationsEnabled = true;

        setVmAllocationPolicy(vmAllocationPolicy);
    }

    private void setHostList(final List<? extends Host> hostList) {
        Objects.requireNonNull(hostList);
        this.hostList = hostList;
        setupHosts();
    }

    private void setupHosts() {
        for (final Host host : hostList) {
            host.setDatacenter(this);
            host.setSimulation(getSimulation());
        }

        Simulation.setIdForEntitiesWithoutOne(this.hostList);
    }

    @Override
    public void processEvent(final SimEvent ev) {
        processCloudletEvents(ev);
        processVmEvents(ev);
        processNetworkEvents(ev);
    }

    private void processNetworkEvents(final SimEvent ev) {
        switch (ev.getTag()) {
            case CloudSimTags.ICMP_PKT_SUBMIT:
                processPingRequest(ev);
            break;
        }
    }

    /**
     * Process a received event.
     * @param ev the event to be processed
     */
    private void processVmEvents(final SimEvent ev) {
        switch (ev.getTag()) {
            case CloudSimTags.VM_CREATE:
                processVmCreate(ev, false);
            break;
            case CloudSimTags.VM_CREATE_ACK:
                processVmCreate(ev, true);
            break;
            case CloudSimTags.VM_VERTICAL_SCALING:
                requestVmVerticalScaling(ev);
            break;
            case CloudSimTags.VM_DESTROY:
                processVmDestroy(ev, false);
            break;
            case CloudSimTags.VM_DESTROY_ACK:
                processVmDestroy(ev, true);
            break;
            case CloudSimTags.VM_MIGRATE:
                finishVmMigration(ev, false);
            break;
            case CloudSimTags.VM_MIGRATE_ACK:
                finishVmMigration(ev, true);
            break;
            case CloudSimTags.VM_UPDATE_CLOUDLET_PROCESSING_EVENT:
                updateCloudletProcessing();
                checkCloudletsCompletionForAllHosts();
            break;
        }
    }

    /**
     * Process a {@link CloudSimTags#VM_VERTICAL_SCALING} request, trying to scale
     * a Vm resource.
     *
     * @param ev the received  {@link CloudSimTags#VM_VERTICAL_SCALING} event
     * @return true if the Vm was scaled, false otherwise
     */
    private boolean requestVmVerticalScaling(final SimEvent ev) {
        if(!(ev.getData() instanceof VerticalVmScaling)){
            return false;
        }

        return vmAllocationPolicy.scaleVmVertically((VerticalVmScaling)ev.getData());
    }

    private void processCloudletEvents(final SimEvent ev) {
        switch (ev.getTag()) {
            // New Cloudlet arrives
            case CloudSimTags.CLOUDLET_SUBMIT:
                processCloudletSubmit(ev, false);
            break;

            // New Cloudlet arrives, but the sender asks for an ack
            case CloudSimTags.CLOUDLET_SUBMIT_ACK:
                processCloudletSubmit(ev, true);
            break;

            // Cancels a previously submitted Cloudlet
            case CloudSimTags.CLOUDLET_CANCEL:
                processCloudlet(ev, CloudSimTags.CLOUDLET_CANCEL);
            break;

            // Pauses a previously submitted Cloudlet
            case CloudSimTags.CLOUDLET_PAUSE:
                processCloudlet(ev, CloudSimTags.CLOUDLET_PAUSE);
            break;

            // Pauses a previously submitted Cloudlet, but the sender
            // asks for an acknowledgement
            case CloudSimTags.CLOUDLET_PAUSE_ACK:
                processCloudlet(ev, CloudSimTags.CLOUDLET_PAUSE_ACK);
            break;

            // Resumes a previously submitted Cloudlet
            case CloudSimTags.CLOUDLET_RESUME:
                processCloudlet(ev, CloudSimTags.CLOUDLET_RESUME);
            break;

            // Resumes a previously submitted Cloudlet, but the sender
            // asks for an acknowledgement
            case CloudSimTags.CLOUDLET_RESUME_ACK:
                processCloudlet(ev, CloudSimTags.CLOUDLET_RESUME_ACK);
            break;
        }
    }

    /**
     * Processes a ping request.
     *
     * @param ev information about the event just happened
     */
    protected void processPingRequest(final SimEvent ev) {
        final IcmpPacket pkt = (IcmpPacket) ev.getData();
        pkt.setTag(CloudSimTags.ICMP_PKT_RETURN);
        pkt.setDestination(pkt.getSource());

        // returns the packet to the sender
        sendNow(pkt.getSource(), CloudSimTags.ICMP_PKT_RETURN, pkt);
    }

    /**
     * Processes a Cloudlet based on the event type.
     *
     * @param ev information about the event just happened
     * @param type event type
     */
    protected void processCloudlet(final SimEvent ev, final int type) {
        Cloudlet cloudlet;
        try {
            cloudlet = (Cloudlet) ev.getData();
        }
        catch (ClassCastException e) {
            Log.printConcatLine(super.getName(), ": Error in processing Cloudlet");
            Log.printLine(e.getMessage());
            return;
        }

        // begins executing ....
        switch (type) {
            case CloudSimTags.CLOUDLET_CANCEL:
                processCloudletCancel(cloudlet);
                break;
            case CloudSimTags.CLOUDLET_PAUSE:
                processCloudletPause(cloudlet, false);
                break;
            case CloudSimTags.CLOUDLET_PAUSE_ACK:
                processCloudletPause(cloudlet, true);
                break;
            case CloudSimTags.CLOUDLET_RESUME:
                processCloudletResume(cloudlet, false);
                break;
            case CloudSimTags.CLOUDLET_RESUME_ACK:
                processCloudletResume(cloudlet, true);
                break;
            default:
                Log.printLine(this + ": Unable to handle a request from "
                    + ev.getSource().getName() + " with event tag = " + ev.getTag());

        }
    }
    /**
     * Processes the submission of a Cloudlet by a DatacenterBroker.
     *
     * @param ev information about the event just happened
     * @param ack indicates if the event's sender expects to receive an
     * acknowledge message when the event finishes to be processed
     */
    protected void processCloudletSubmit(final SimEvent ev, final boolean ack) {
        final Cloudlet cl = (Cloudlet) ev.getData();
        if (cl.isFinished()) {
            notifyBrokerAboutFinishedCloudlet(cl, ack);
            return;
        }

        cl.assignToDatacenter(this);
        submitCloudletToVm(cl, ack);
    }

    /**
     * Submits a cloudlet to be executed inside its bind VM.
     *
     * @param cl the cloudlet to the executed
     * @param ack indicates if the Broker is waiting for an ACK after the Datacenter
     * receives the cloudlet submission
     */
    private void submitCloudletToVm(final Cloudlet cl, final boolean ack) {
        // time to transfer cloudlet's files
        final double fileTransferTime = getDatacenterStorage().predictFileTransferTime(cl.getRequiredFiles());

        final CloudletScheduler scheduler = cl.getVm().getCloudletScheduler();
        final double estimatedFinishTime = scheduler.cloudletSubmit(cl, fileTransferTime);

        // if this cloudlet is in the exec queue
        if (estimatedFinishTime > 0.0 && !Double.isInfinite(estimatedFinishTime)) {
            send(this,
                getCloudletProcessingUpdateInterval(estimatedFinishTime),
                CloudSimTags.VM_UPDATE_CLOUDLET_PROCESSING_EVENT);
        }

        sendCloudletSubmitAckToBroker(ack, cl);
    }

    /**
     * Gets the time when the next update of cloudlets has to be performed.
     * This is the minimum value between the {@link #getSchedulingInterval()} and the given time
     * (if the scheduling interval is enable, i.e. if it's greater than 0),
     * which represents when the next update of Cloudlets processing
     * has to be performed.
     *
     * @param nextFinishingCloudletTime the predicted completion time of the earliest finishing cloudlet
     * (which is a relative delay from the current simulation time),
     * or {@link Double#MAX_VALUE} if there is no next Cloudlet to execute
     * @return next time cloudlets processing will be updated
     *
     * @see #updateCloudletProcessing()
     */
    protected double getCloudletProcessingUpdateInterval(final double nextFinishingCloudletTime){
        return (schedulingInterval == 0 ?
            nextFinishingCloudletTime :
            Math.min(nextFinishingCloudletTime, schedulingInterval));
    }

    /**
     * Processes a Cloudlet resume request.
     *
     * @param cloudlet cloudlet to be resumed
     * @param ack indicates if the event's sender expects to receive an
     * acknowledge message when the event finishes to be processed
     */
    protected void processCloudletResume(final Cloudlet cloudlet, final boolean ack) {
        final double estimatedFinishTime = cloudlet.getVm()
            .getCloudletScheduler().cloudletResume(cloudlet.getId());

        if (estimatedFinishTime > 0.0 && estimatedFinishTime > getSimulation().clock()) {
            schedule(this,
                getCloudletProcessingUpdateInterval(estimatedFinishTime),
                CloudSimTags.VM_UPDATE_CLOUDLET_PROCESSING_EVENT);
        }

        if (ack) {
            sendNow(cloudlet.getBroker(), CloudSimTags.CLOUDLET_RESUME_ACK, cloudlet);
        }
    }

    /**
     * Processes a Cloudlet pause request.
     *
     * @param cloudlet cloudlet to be paused
     * @param ack indicates if the event's sender expects to receive an
     * acknowledge message when the event finishes to be processed
     * @pre $none
     * @post $none
     */
    protected void processCloudletPause(final Cloudlet cloudlet, final boolean ack) {
        cloudlet.getVm().getCloudletScheduler().cloudletPause(cloudlet.getId());

        if (ack) {
            sendNow(cloudlet.getBroker(), CloudSimTags.CLOUDLET_PAUSE_ACK, cloudlet);
        }
    }

    /**
     * Processes a Cloudlet cancel request.
     *
     * @param cloudlet cloudlet to be canceled
     * @pre $none
     * @post $none
     */
    protected void processCloudletCancel(final Cloudlet cloudlet) {
        cloudlet.getVm().getCloudletScheduler().cloudletCancel(cloudlet.getId());
        sendNow(cloudlet.getBroker(), CloudSimTags.CLOUDLET_CANCEL, cloudlet);
    }

    /**
     * Process the event for a Broker which wants to create a VM in this
     * Datacenter. This Datacenter will then send the status back to
     * the Broker.
     *
     * @param ev information about the event just happened
     * @param ackRequested indicates if the event's sender expects to receive an
     * acknowledge message when the event finishes to be processed
     * @return true if a host was allocated to the VM; false otherwise
     *
     * @pre ev != null
     * @post $none
     */
    protected boolean processVmCreate(final SimEvent ev, final boolean ackRequested) {
        final Vm vm = (Vm) ev.getData();

        final boolean hostAllocatedForVm = vmAllocationPolicy.allocateHostForVm(vm);

        if (ackRequested) {
            send(vm.getBroker(), getSimulation().getMinTimeBetweenEvents(), CloudSimTags.VM_CREATE_ACK, vm);
        }

        if (hostAllocatedForVm) {
            if (!vm.isCreated()) {
                vm.setCreated(true);
            }

            final List<Double> mipsList = vm.getHost().getVmScheduler().getAllocatedMips(vm);
            vm.updateProcessing(getSimulation().clock(), mipsList);
        }

        return hostAllocatedForVm;
    }

    /**
     * Process the event sent by a Broker, requesting the destruction of a given VM
     * created in this Datacenter. This Datacenter may send, upon
     * request, the status back to the Broker.
     *
     * @param ev information about the event just happened
     * @param ack indicates if the event's sender expects to receive an
     * acknowledge message when the event finishes to be processed
     */
    protected void processVmDestroy(final SimEvent ev, final boolean ack) {
        final Vm vm = (Vm) ev.getData();
        final int cloudlets = vm.getCloudletScheduler().getCloudletList().size();
        vmAllocationPolicy.deallocateHostForVm(vm);

        if (ack) {
            sendNow(vm.getBroker(), CloudSimTags.VM_DESTROY_ACK, vm);
        }

        final String msg = cloudlets == 0 ? "" : String.format("It had a total of %d cloudlets (running + waiting).", cloudlets);
        Log.printFormatted(
                "%.2f: %s: %s destroyed on %s. %s\n",
                getSimulation().clock(), getClass().getSimpleName(), vm, vm.getHost(), msg);
    }

    /**
     * Finishes the process of migrating a VM.
     *
     * @param ev information about the event just happened
     * @param ack indicates if the event's sender expects to receive an
     * acknowledge message when the event finishes to be processed
     */
    protected void finishVmMigration(final SimEvent ev, final boolean ack) {
        if (!(ev.getData() instanceof Map.Entry<?, ?>)) {
            throw new ClassCastException("The data object must be Map.Entry<Vm, Host>");
        }

        final Map.Entry<Vm, Host> entry = (Map.Entry<Vm, Host>) ev.getData();

        final Vm vm = entry.getKey();
        final Host targetHost = entry.getValue();

        //Updates processing of all Hosts to get the latest state for all Hosts before migrating VMs
        updateHostsProcessing();

        //Deallocates the VM on the source Host (where it is migrating out)
        vmAllocationPolicy.deallocateHostForVm(vm);

        targetHost.removeMigratingInVm(vm);
        final boolean result = vmAllocationPolicy.allocateHostForVm(vm, targetHost);

        if (ack) {
            sendNow(ev.getSource(), CloudSimTags.VM_CREATE_ACK, vm);
        }

        vm.setInMigration(false);

        final SimEvent event = getSimulation().findFirstDeferred(this, new PredicateType(CloudSimTags.VM_MIGRATE));
        if (event == null || event.eventTime() > getSimulation().clock()) {
            //Updates processing of all Hosts again to get the latest state for all Hosts after the VMs migrations
            updateHostsProcessing();
        }

        if (result) {
            Log.printFormattedLine(
                "%.2f: Migration of %s to %s is completed",
                getSimulation().clock(), vm, targetHost);
        } else {
            Log.printFormattedLine("[Datacenter] %s allocation to the destination host failed!", vm);

        }
    }

    /**
     * Checks if a submitted cloudlet has already finished.
     * If it is the case, the Datacenter notifies the Broker that
     * the Cloudlet cannot be created again because it has already finished.
     *
     * @param cl the finished cloudlet
     * @param ack indicates if the Broker is waiting for an ACK after the Datacenter
     * receives the cloudlet submission
     */
    private void notifyBrokerAboutFinishedCloudlet(final Cloudlet cl, final boolean ack) {
        Log.printConcatLine(
                getName(), ": Warning - Cloudlet #", cl.getId(), " owned by ", cl.getBroker().getName(),
                " is already completed/finished.");
        Log.printLine("Therefore, it is not being executed again");
        Log.printLine();

        /*
         NOTE: If a Cloudlet has finished, then it won't be processed.
         So, if ack is required, this method sends back a result.
         If ack is not required, this method don't send back a result.
         Hence, this might cause CloudSim to be hanged since waiting
         for this Cloudlet back.
        */
        sendCloudletSubmitAckToBroker(ack, cl);

        sendNow(cl.getBroker(), CloudSimTags.CLOUDLET_RETURN, cl);
    }

    /**
     * Sends an ACK to the DatacenterBroker that submitted the Cloudlet for execution
     * in order to respond the reception of the submission request,
     * informing if the cloudlet was created or not.
     *
     * The ACK is sent just if the Broker is waiting for it and that condition
     * is indicated in the ack parameter.
     *
     * @param ack indicates if the Broker is waiting for an ACK after the Datacenter
     * receives the cloudlet submission
     * @param cl the cloudlet to respond to DatacenterBroker if it was created or not
     */
    private void sendCloudletSubmitAckToBroker(final boolean ack, final Cloudlet cl) {
        if(!ack){
            return;
        }

        sendNow(cl.getBroker(), CloudSimTags.CLOUDLET_SUBMIT_ACK, cl);
    }

    /**
     * Updates the processing of all Hosts, meaning
     * it makes the processing of VMs running inside such hosts to be updated.
     * Finally, the processing of Cloudlets running inside such VMs is updated too.
     *
     * @return the predicted completion time of the earliest finishing cloudlet
     * (which is a relative delay from the current simulation time),
     * or {@link Double#MAX_VALUE} if there is no next Cloudlet to execute
     */
    private double updateHostsProcessing() {
        double nextSimulationTime = Double.MAX_VALUE;
        for (final Host host : getHostList()) {
            final double time = host.updateProcessing(getSimulation().clock());
            nextSimulationTime = Math.min(time, nextSimulationTime);
        }

        // Guarantees a minimal interval before scheduling the event
        final double minTimeBetweenEvents = getSimulation().getMinTimeBetweenEvents()+0.01;
        nextSimulationTime = Math.max(nextSimulationTime, minTimeBetweenEvents);

        if (nextSimulationTime == Double.MAX_VALUE) {
            return nextSimulationTime;
        }

        power += getDatacenterPowerUsageForTimeSpan();

        return nextSimulationTime;
    }

    /**
     * Gets an <b>estimation</b> of total power consumed (in Watts-sec) by all Hosts of the Datacenter
     * since the last time the processing of Cloudlets in this Host was updated.
     *
     * @return the <b>estimated</b> total power consumed (in Watts-sec) by all Hosts in the elapsed time span
     * @see #getPower()
     * @see #getPowerInKWattsHour()
     */
    private double getDatacenterPowerUsageForTimeSpan() {
        if (getSimulation().clock() - getLastProcessTime() == 0) { //time span
            return 0;
        }

        double datacenterTimeSpanPowerUse = 0;
        for (final Host host : this.getHostList()) {
            final double prevCpuUsage = host.getPreviousUtilizationOfCpu();
            final double cpuUsage = host.getUtilizationOfCpu();
            final double timeFrameHostEnergy =
                host.getPowerModel().getEnergyLinearInterpolation(prevCpuUsage, cpuUsage, getSimulation().clock() - getLastProcessTime());
            datacenterTimeSpanPowerUse += timeFrameHostEnergy;
        }

        return datacenterTimeSpanPowerUse;
    }

    /**
     * Updates processing of each Host, that fires the update of VMs,
     * which in turn updates cloudlets running in this Datacenter.
     * After that, the method schedules the next processing update.
     * It is necessary because Hosts and VMs are simple objects, not
     * entities. So, they don't receive events and updating cloudlets inside
     * them must be called from the outside.
     *
     * @return the predicted completion time of the earliest finishing cloudlet
     * (which is a relative delay from the current simulation time),
     * or {@link Double#MAX_VALUE} if there is no next Cloudlet to execute
     * or it isn't time to update the cloudlets
     */
    protected double updateCloudletProcessing() {
        if (!isTimeToUpdateCloudletsProcessing()){
            return Double.MAX_VALUE;
        }

        double nextSimulationTime = updateHostsProcessing();
        if (nextSimulationTime != Double.MAX_VALUE) {
            nextSimulationTime = getCloudletProcessingUpdateInterval(nextSimulationTime);
            schedule(this,
                nextSimulationTime,
                CloudSimTags.VM_UPDATE_CLOUDLET_PROCESSING_EVENT);
        }
        setLastProcessTime(getSimulation().clock());

        checkIfVmMigrationsAreNeeded();
        return nextSimulationTime;
    }

    private boolean isTimeToUpdateCloudletsProcessing() {
        // if some time passed since last processing
        // R: for term is to allow loop at simulation start. Otherwise, one initial
        // simulation step is skipped and schedulers are not properly initialized
        return getSimulation().clock() < 0.111 ||
               getSimulation().clock() >= lastProcessTime + getSimulation().getMinTimeBetweenEvents();
    }

    /**
     * Checks if the {@link #getVmAllocationPolicy()} has defined
     * a new VM placement map, then sends the request to migrate VMs.
     */
    private void checkIfVmMigrationsAreNeeded() {
        if (!isMigrationsEnabled()) {
            return;
        }

        final Map<Vm, Host> migrationMap = getVmAllocationPolicy().getOptimizedAllocationMap(getVmList());
        for (final Map.Entry<Vm, Host> entry : migrationMap.entrySet()) {
            requestVmMigration(entry);
        }
    }

    /**
     * Actually fires the event that starts the VM migration
     * @param entry a Map Entry that indicate to which Host a VM must be migrated
     */
    private void requestVmMigration(final Map.Entry<Vm, Host> entry) {
        final double currentTime = getSimulation().clock();
        final Host sourceHost = entry.getKey().getHost();
        final Host targetHost = entry.getValue();

        final double delay = timeToMigrateVm(entry.getKey(), targetHost);
        if (sourceHost == Host.NULL) {
            Log.printFormattedLine(
                "%.2f: Migration of %s to %s is started.",
                currentTime, entry.getKey(), targetHost);
        } else {
            Log.printFormattedLine(
                "%.2f: Migration of %s from %s to %s is started.",
                currentTime, entry.getKey(), sourceHost, targetHost);
        }
        Log.printFormattedLine(
            "\tIt's expected to finish in %.2f seconds, considering the %.0f%% of bandwidth allowed for migration and the VM RAM size.",
            delay, getBandwidthPercentForMigration()*100);


        sourceHost.addVmMigratingOut(entry.getKey());
        targetHost.addMigratingInVm(entry.getKey());

        send(this, delay, CloudSimTags.VM_MIGRATE, entry);
    }

    /**
     * Computes the expected time to migrate a VM to a given Host.
     * It is computed as: VM RAM (MB)/Target Host Bandwidth (Mb/s).
     *
     * @param vm the VM to migrate.
     * @param targetHost the Host where tto migrate the VM
     * @return the time (in seconds) that is expected to migrate the VM
     */
    private double timeToMigrateVm(final Vm vm, final Host targetHost) {
        return vm.getRam().getCapacity() / Conversion.bitesToBytes(targetHost.getBw().getCapacity() * getBandwidthPercentForMigration());
    }

    /**
     * Verifies if some cloudlet inside the hosts of this Datacenter have already finished.
     * If yes, send them to the User/Broker
     */
    protected void checkCloudletsCompletionForAllHosts() {
        final List<? extends Host> hosts = vmAllocationPolicy.getHostList();
        hosts.forEach(this::checkCloudletsCompletionForGivenHost);
    }

    private void checkCloudletsCompletionForGivenHost(final Host host) {
        host.getVmList().forEach(this::checkCloudletsCompletionForGivenVm);
    }

    private void checkCloudletsCompletionForGivenVm(final Vm vm) {
        final List<Cloudlet> nonReturnedCloudlets =
            vm.getCloudletScheduler().getCloudletFinishedList().stream()
                .map(CloudletExecution::getCloudlet)
                .filter(c -> !vm.getCloudletScheduler().isCloudletReturned(c))
                .collect(toList());

        nonReturnedCloudlets.forEach(this::returnFinishedCloudletToBroker);
    }

    /**
     * Notifies the broker about the end of execution of a given Cloudlet,
     * by returning the Cloudlet to it.
     *
     * @param cloudlet the Cloudlet to return to broker in order to notify it about the Cloudlet execution end
     */
    private void returnFinishedCloudletToBroker(final Cloudlet cloudlet) {
        sendNow(cloudlet.getBroker(), CloudSimTags.CLOUDLET_RETURN, cloudlet);
        cloudlet.getVm().getCloudletScheduler().addCloudletToReturnedList(cloudlet);
    }

    @Override
    public void shutdownEntity() {
        super.shutdownEntity();
        Log.printFormattedLine("%.2f: %s is shutting down...", getSimulation().clock(), getName());
    }

    @Override
    protected void startEntity() {
        Log.printConcatLine(getName(), " is starting...");
        sendNow(getSimulation().getCloudInfoService(), CloudSimTags.DATACENTER_REGISTRATION_REQUEST, this);
    }

    @Override
    public <T extends Host> List<T> getHostList() {
        return (List<T>)Collections.unmodifiableList(hostList);
    }

    @Override
    public DatacenterCharacteristics getCharacteristics() {
        return characteristics;
    }

    @Override
    public VmAllocationPolicy getVmAllocationPolicy() {
        return vmAllocationPolicy;
    }

    /**
     * Sets the policy to be used by the Datacenter to allocate VMs into hosts.
     *
     * @param vmAllocationPolicy the new vm allocation policy
     */
    public final Datacenter setVmAllocationPolicy(final VmAllocationPolicy vmAllocationPolicy) {
        Objects.requireNonNull(vmAllocationPolicy);
        if(vmAllocationPolicy.getDatacenter() != null && vmAllocationPolicy.getDatacenter() != Datacenter.NULL && !this.equals(vmAllocationPolicy.getDatacenter())){
            throw new IllegalStateException("The given VmAllocationPolicy is already used by another Datacenter.");
        }

        vmAllocationPolicy.setDatacenter(this);
        this.vmAllocationPolicy = vmAllocationPolicy;
        return this;
    }

    /**
     * Gets the last time some cloudlet was processed in the Datacenter.
     *
     * @return the last process time
     */
    protected double getLastProcessTime() {
        return lastProcessTime;
    }

    /**
     * Sets the last time some cloudlet was processed in the Datacenter.
     *
     * @param lastProcessTime the new last process time
     */
    protected final void setLastProcessTime(final double lastProcessTime) {
        this.lastProcessTime = lastProcessTime;
    }

    @Override
    public DatacenterStorage getDatacenterStorage() {
        return this.datacenterStorage;
    }

    /**
     * Sets the storage of the Datacenter.
     *
     * @param datacenterStorage the new storage object
     * @return
     */
    @Override
<<<<<<< HEAD
    public final void setDatacenterStorage(final DatacenterStorage datacenterStorage) {
        datacenterStorage.setDatacenter(this);
=======
    public void setDatacenterStorage(DatacenterStorage datacenterStorage) {
>>>>>>> 43017774
        this.datacenterStorage = datacenterStorage;
    }

    @Override
    public <T extends Vm> List<T> getVmList() {
        return (List<T>) Collections.unmodifiableList(
                getHostList().stream()
                    .flatMap(h -> h.getVmList().stream())
                    .collect(toList()));
    }

    @Override
    public double getSchedulingInterval() {
        return schedulingInterval;
    }

    @Override
    public final Datacenter setSchedulingInterval(final double schedulingInterval) {
        this.schedulingInterval = Math.max(schedulingInterval, 0);
        return this;
    }

    @Override
    public Host getHost(final int index) {
        if (index >= 0 && index < getHostList().size()) {
            return getHostList().get(index);
        }

        return Host.NULL;
    }

    @Override
    public <T extends Host> Datacenter addHostList(final List<T> hostList) {
        hostList.forEach(this::addHost);
        return this;
    }

    @Override
    public <T extends Host> Datacenter addHost(final T host) {
        if(vmAllocationPolicy == null || vmAllocationPolicy == VmAllocationPolicy.NULL){
            throw new IllegalStateException("A VmAllocationPolicy must be set before adding a new Host to the Datacenter.");
        }

        if(host.getId() <= -1) {
            host.setId(getHostList().size());
        }

        host.setDatacenter(this);
        ((List<T>)hostList).add(host);

        //Sets the Datacenter again so that the new Host is registered internally on the VmAllocationPolicy
        vmAllocationPolicy.setDatacenter(this);
        return this;
    }

    @Override
    public String toString() {
        return String.format("Datacenter %d", getId());
    }

    @Override
    public boolean equals(final Object o) {
        if (this == o) return true;
        if (o == null || getClass() != o.getClass()) return false;
        if (!super.equals(o)) return false;

        final DatacenterSimple that = (DatacenterSimple) o;

        return !characteristics.equals(that.characteristics);
    }

    @Override
    public int hashCode() {
        int result = super.hashCode();
        result = 31 * result + characteristics.hashCode();
        return result;
    }

    @Override
    public double getBandwidthPercentForMigration() {
        return bandwidthPercentForMigration;
    }

    @Override
    public void setBandwidthPercentForMigration(final double bandwidthPercentForMigration) {
        if(bandwidthPercentForMigration <= 0){
            throw new IllegalArgumentException("The bandwidth migration percentage must be greater than 0.");
        }

        if(bandwidthPercentForMigration > 1){
            throw new IllegalArgumentException("The bandwidth migration percentage must be lower or equal to 1.");
        }

        this.bandwidthPercentForMigration = bandwidthPercentForMigration;
    }

    @Override
    public double getPower() {
        return power;
    }

    /**
     * Checks if migrations are enabled.
     *
     * @return true, if migrations are enable; false otherwise
     */
    public boolean isMigrationsEnabled() {
        return migrationsEnabled;
    }

    /**
     * Enable VM migrations.
     *
     * @return
     */
    public final Datacenter enableMigrations() {
        this.migrationsEnabled = true;
        return this;
    }

    /**
     * Disable VM migrations.
     *
     * @return
     */
    public final Datacenter disableMigrations() {
        this.migrationsEnabled = false;
        return this;
    }
}<|MERGE_RESOLUTION|>--- conflicted
+++ resolved
@@ -102,11 +102,7 @@
         setLastProcessTime(0.0);
         setSchedulingInterval(0);
         setDatacenterStorage(new DatacenterStorage());
-<<<<<<< HEAD
-
-=======
-        getDatacenterStorage().setDatacenter(this);
->>>>>>> 43017774
+
 
         this.characteristics = new DatacenterCharacteristicsSimple(this);
         this.bandwidthPercentForMigration = DEF_BANDWIDTH_PERCENT_FOR_MIGRATION;
@@ -806,19 +802,9 @@
         return this.datacenterStorage;
     }
 
-    /**
-     * Sets the storage of the Datacenter.
-     *
-     * @param datacenterStorage the new storage object
-     * @return
-     */
-    @Override
-<<<<<<< HEAD
+    @Override
     public final void setDatacenterStorage(final DatacenterStorage datacenterStorage) {
         datacenterStorage.setDatacenter(this);
-=======
-    public void setDatacenterStorage(DatacenterStorage datacenterStorage) {
->>>>>>> 43017774
         this.datacenterStorage = datacenterStorage;
     }
 
