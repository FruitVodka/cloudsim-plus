--- conflicted
+++ resolved
@@ -302,14 +302,10 @@
     @Override
     public int getCloudletStatus(int cloudletId) {
         Optional<CloudletExecutionInfo> optional = findCloudletInAllLists(cloudletId);
-<<<<<<< HEAD
-        return optional.map(c -> c.getCloudletStatus().ordinal()).orElse(-1);
-=======
         return optional
                     .map(CloudletExecutionInfo::getCloudletStatus)
                     .map(Status::ordinal)
                     .orElse(-1);
->>>>>>> e1280067
     }
 
     /**
